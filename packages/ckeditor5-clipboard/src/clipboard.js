/**
 * @license Copyright (c) 2003-2020, CKSource - Frederico Knabben. All rights reserved.
 * For licensing, see LICENSE.md or https://ckeditor.com/legal/ckeditor-oss-license
 */

/**
 * @module clipboard/clipboard
 */

import Plugin from '@ckeditor/ckeditor5-core/src/plugin';
import PastePlainText from './pasteplaintext';

import ClipboardObserver from './clipboardobserver';

import plainTextToHtml from './utils/plaintexttohtml';
import normalizeClipboardHtml from './utils/normalizeclipboarddata';
import viewToPlainText from './utils/viewtoplaintext.js';

import HtmlDataProcessor from '@ckeditor/ckeditor5-engine/src/dataprocessor/htmldataprocessor';
import EventInfo from '@ckeditor/ckeditor5-utils/src/eventinfo';

/**
 * The clipboard feature. It is responsible for intercepting the `paste` and `drop` events and
 * passing the pasted content through the clipboard pipeline in order to insert it into the editor's content.
 * It also handles the `cut` and `copy` events to fill the native clipboard with serialized editor's data.
 *
 * Read more about the clipboard integration in {@glink framework/guides/deep-dive/clipboard "Clipboard" deep dive} guide.
 *
 * @extends module:core/plugin~Plugin
 */
export default class Clipboard extends Plugin {
	/**
	 * @inheritDoc
	 */
	static get pluginName() {
		return 'Clipboard';
	}

	/**
	 * @inheritDoc
	 */
	static get requires() {
		return [ PastePlainText ];
	}

	/**
	 * @inheritDoc
	 */
	init() {
		const editor = this.editor;
		const modelDocument = editor.model.document;
		const view = editor.editing.view;
		const viewDocument = view.document;

		/**
		 * Data processor used to convert pasted HTML to a view structure.
		 *
		 * @private
		 * @member {module:engine/dataprocessor/htmldataprocessor~HtmlDataProcessor} #_htmlDataProcessor
		 */
		this._htmlDataProcessor = new HtmlDataProcessor( viewDocument );

		view.addObserver( ClipboardObserver );

		// The clipboard paste pipeline.

		// Pasting and dropping is disabled when editor is read-only.
		// See: https://github.com/ckeditor/ckeditor5-clipboard/issues/26.
		this.listenTo( viewDocument, 'clipboardInput', evt => {
			if ( editor.isReadOnly ) {
				evt.stop();
			}
		}, { priority: 'highest' } );

		this.listenTo( viewDocument, 'clipboardInput', ( evt, data ) => {
			const dataTransfer = data.dataTransfer;
			let content = '';

			if ( dataTransfer.getData( 'text/html' ) ) {
				content = normalizeClipboardHtml( dataTransfer.getData( 'text/html' ) );
			} else if ( dataTransfer.getData( 'text/plain' ) ) {
				content = plainTextToHtml( dataTransfer.getData( 'text/plain' ) );
			}

			content = this._htmlDataProcessor.toView( content );

			const eventInfo = new EventInfo( this, 'inputTransformation' );
			this.fire( eventInfo, {
				content,
				dataTransfer,
				asPlainText: data.asPlainText
			} );

			// If CKEditor handled the input, do not bubble the original event any further.
			// This helps external integrations recognize that fact and act accordingly.
			// https://github.com/ckeditor/ckeditor5-upload/issues/92
			if ( eventInfo.stop.called ) {
				evt.stop();
			}

			view.scrollToTheSelection();
		}, { priority: 'low' } );

		this.listenTo( this, 'inputTransformation', ( evt, data ) => {
			if ( !data.content.isEmpty ) {
				const dataController = this.editor.data;
				const model = this.editor.model;

				// Convert the pasted content to a model document fragment.
				// Conversion is contextual, but in this case we need an "all allowed" context and for that
				// we use the $clipboardHolder item.
				const modelFragment = dataController.toModel( data.content, '$clipboardHolder' );

				if ( modelFragment.childCount == 0 ) {
					return;
				}

				// Plain text can be determined based on event flag (#7799) or auto detection (#1006). If detected
				// preserve selection attributes on pasted items.
				if ( data.asPlainText || isPlainTextFragment( modelFragment ) ) {
					// Consider only formatting attributes.
					const textAttributes = new Map( Array.from( modelDocument.selection.getAttributes() ).filter(
						keyValuePair => editor.model.schema.getAttributeProperties( keyValuePair[ 0 ] ).isFormatting
					) );

					model.change( writer => {
						const range = writer.createRangeIn( modelFragment );

						for ( const item of range.getItems() ) {
							if ( item.is( '$text' ) || item.is( '$textProxy' ) ) {
								writer.setAttributes( textAttributes, item );
							}
						}
					} );
				}

				model.insertContent( modelFragment );

				evt.stop();
			}
		}, { priority: 'low' } );

		// The clipboard copy/cut pipeline.

		function onCopyCut( evt, data ) {
			const dataTransfer = data.dataTransfer;

			data.preventDefault();

			const content = editor.data.toView( editor.model.getSelectedContent( modelDocument.selection ) );

			viewDocument.fire( 'clipboardOutput', { dataTransfer, content, method: evt.name } );
		}

		this.listenTo( viewDocument, 'copy', onCopyCut, { priority: 'low' } );
		this.listenTo( viewDocument, 'cut', ( evt, data ) => {
			// Cutting is disabled when editor is read-only.
			// See: https://github.com/ckeditor/ckeditor5-clipboard/issues/26.
			if ( editor.isReadOnly ) {
				data.preventDefault();
			} else {
				onCopyCut( evt, data );
			}
		}, { priority: 'low' } );

		this.listenTo( viewDocument, 'clipboardOutput', ( evt, data ) => {
			if ( !data.content.isEmpty ) {
				data.dataTransfer.setData( 'text/html', this._htmlDataProcessor.toData( data.content ) );
				data.dataTransfer.setData( 'text/plain', viewToPlainText( data.content ) );
			}

			if ( data.method == 'cut' ) {
				editor.model.deleteContent( modelDocument.selection );
			}
		}, { priority: 'low' } );
	}
}

/**
 * Fired with a `content` and `dataTransfer` objects. The `content` which comes from the clipboard (was pasted or dropped)
 * should be processed in order to be inserted into the editor. The `dataTransfer` object is available
 * in case the transformation functions needs access to a raw clipboard data.
 *
 * It is a part of the {@glink framework/guides/deep-dive/clipboard#input-pipeline "clipboard input pipeline"}.
 *
 * @see module:clipboard/clipboardobserver~ClipboardObserver
 * @see module:clipboard/clipboard~Clipboard
 * @event module:clipboard/clipboard~Clipboard#event:inputTransformation
 * @param {Object} data Event data.
 * @param {module:engine/view/documentfragment~DocumentFragment} data.content Event data. Content to be inserted into the editor.
 * It can be modified by the event listeners. Read more about the clipboard pipelines in
 * {@glink framework/guides/deep-dive/clipboard "Clipboard" deep dive}.
<<<<<<< HEAD
 * @param {module:engine/view/datatransfer~DataTransfer} data.dataTransfer Data transfer instance.
=======
 * @param {module:clipboard/datatransfer~DataTransfer} data.dataTransfer Data transfer instance.
 * @param {Boolean} data.asPlainText If set to `true` content is pasted as plain text.
>>>>>>> 611b7f74
 */

/**
 * Fired on {@link module:engine/view/document~Document#event:copy} and {@link module:engine/view/document~Document#event:cut}
 * with a copy of selected content. The content can be processed before it ends up in the clipboard.
 *
 * It is a part of the {@glink framework/guides/deep-dive/clipboard#output-pipeline "clipboard output pipeline"}.
 *
 * @see module:clipboard/clipboardobserver~ClipboardObserver
 * @see module:clipboard/clipboard~Clipboard
 * @event module:engine/view/document~Document#event:clipboardOutput
 * @param {module:clipboard/clipboard~ClipboardOutputEventData} data Event data.
 */

/**
 * The value of the {@link module:engine/view/document~Document#event:clipboardOutput} event.
 *
 * @class module:clipboard/clipboard~ClipboardOutputEventData
 */

/**
 * Data transfer instance.
 *
 * @readonly
 * @member {module:engine/view/datatransfer~DataTransfer} module:clipboard/clipboard~ClipboardOutputEventData#dataTransfer
 */

/**
 * Content to be put into the clipboard. It can be modified by the event listeners.
 * Read more about the clipboard pipelines in {@glink framework/guides/deep-dive/clipboard "Clipboard" deep dive}.
 *
 * @member {module:engine/view/documentfragment~DocumentFragment} module:clipboard/clipboard~ClipboardOutputEventData#content
 */

/**
 * Whether the event was triggered by copy or cut operation.
 *
 * @member {'copy'|'cut'} module:clipboard/clipboard~ClipboardOutputEventData#method
 */

// Returns true if specified `documentFragment` represents a plain text.
//
// @param {module:engine/view/documentfragment~DocumentFragment} documentFragment
// @returns {Boolean}
function isPlainTextFragment( documentFragment ) {
	if ( documentFragment.childCount > 1 ) {
		return false;
	}

	const child = documentFragment.getChild( 0 );

	return [ ...child.getAttributeKeys() ].length == 0;
}<|MERGE_RESOLUTION|>--- conflicted
+++ resolved
@@ -190,12 +190,8 @@
  * @param {module:engine/view/documentfragment~DocumentFragment} data.content Event data. Content to be inserted into the editor.
  * It can be modified by the event listeners. Read more about the clipboard pipelines in
  * {@glink framework/guides/deep-dive/clipboard "Clipboard" deep dive}.
-<<<<<<< HEAD
  * @param {module:engine/view/datatransfer~DataTransfer} data.dataTransfer Data transfer instance.
-=======
- * @param {module:clipboard/datatransfer~DataTransfer} data.dataTransfer Data transfer instance.
  * @param {Boolean} data.asPlainText If set to `true` content is pasted as plain text.
->>>>>>> 611b7f74
  */
 
 /**
