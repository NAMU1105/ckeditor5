--- conflicted
+++ resolved
@@ -6,11 +6,7 @@
 import ModelTestEditor from '@ckeditor/ckeditor5-core/tests/_utils/modeltesteditor';
 import { setData, stringify } from '@ckeditor/ckeditor5-engine/src/dev-utils/model';
 import FindAndReplaceEditing from '../src/findandreplaceediting';
-<<<<<<< HEAD
-=======
-import FindCommand from '../src/findcommand';
 import Paragraph from '@ckeditor/ckeditor5-paragraph/src/paragraph';
->>>>>>> c061fff7
 
 describe( 'FindCommand', () => {
 	let editor, model, command;
@@ -23,13 +19,7 @@
 			.then( newEditor => {
 				editor = newEditor;
 				model = editor.model;
-<<<<<<< HEAD
 				command = editor.commands.get( 'find' );
-
-				model.schema.register( 'p', { inheritAllFrom: '$block' } );
-=======
-				command = new FindCommand( editor );
->>>>>>> c061fff7
 			} );
 	} );
 
