--- conflicted
+++ resolved
@@ -117,87 +117,6 @@
 		} );
 	} );
 
-<<<<<<< HEAD
-	describe( 'state', () => {
-		it.skip( 'should automatically remove unused marker', () => {
-			const state = editor.plugins.get( 'FindAndReplaceEditing' ).state;
-
-			editor.setData( '<p>foo foo foo</p>' );
-
-			editor.execute( 'find', 'foo' );
-
-			state.results.remove( 1 );
-
-			const markers = Array.from( editor.model.markers ).filter( markers => markers.name.startsWith( 'findResult:' ) );
-
-			expect( markers ).to.have.length( 2 );
-		} );
-
-		it( 'should get the modified results removed', () => {
-			const state = editor.plugins.get( 'FindAndReplaceEditing' ).state;
-
-			editor.setData( '<p>foo</p><p>foo</p><p>foo</p>' );
-
-			editor.execute( 'find', 'foo' );
-
-			const model = editor.model;
-
-			model.change( writer => {
-				const secondOccurrenceNode = model.document.getRoot().getChild( 1 ).getChild( 0 );
-				// Make 'f^oo' position where the text will be inserted to break match.
-				const positionInText = model.createPositionBefore( secondOccurrenceNode ).getShiftedBy( 1 );
-
-				writer.insertText( '_', positionInText, 'end' );
-			} );
-
-			expect( state.results.length ).to.equal( 2 );
-		} );
-
-		describe( 'changing highlighted result', () => {
-			it( 'should automatically change highlighted result', () => {
-				const state = editor.plugins.get( 'FindAndReplaceEditing' ).state;
-
-				editor.setData( '<p>foo foo foo</p>' );
-				editor.execute( 'find', 'foo' );
-
-				const expectedHighlightedResult = state.results.get( 1 );
-
-				state.results.remove( 0 );
-
-				expect( state.highlightedResult ).to.eql( expectedHighlightedResult );
-			} );
-
-			it( 'should automatically change last highlighted result', () => {
-				const state = editor.plugins.get( 'FindAndReplaceEditing' ).state;
-
-				editor.setData( '<p>foo foo foo</p>' );
-				editor.execute( 'find', 'foo' );
-				editor.execute( 'findNext' );
-				editor.execute( 'findNext' );
-
-				const expectedHighlightedResult = state.results.get( 0 );
-
-				state.results.remove( 2 );
-
-				expect( state.highlightedResult ).to.eql( expectedHighlightedResult );
-			} );
-
-			it( 'should remove highlighted result if there is nothing more to highlight', () => {
-				const state = editor.plugins.get( 'FindAndReplaceEditing' ).state;
-
-				editor.setData( '<p>foo </p>' );
-
-				editor.execute( 'find', 'foo' );
-
-				state.results.remove( 0 );
-
-				expect( state.highlightedResult ).to.be.null;
-			} );
-		} );
-	} );
-
-=======
->>>>>>> 3418cd8a
 	function addMarker( name, secondParagraph, start, end ) {
 		let marker = null;
 		model.change( writer => {
