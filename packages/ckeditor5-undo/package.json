{
  "name": "@ckeditor/ckeditor5-undo",
  "version": "26.0.0",
  "description": "Undo manager for CKEditor 5.",
  "keywords": [
    "ckeditor",
    "ckeditor5",
    "ckeditor 5",
    "ckeditor5-feature",
    "ckeditor5-plugin",
    "ckeditor5-dll"
  ],
  "main": "src/index.js",
  "dependencies": {
    "@ckeditor/ckeditor5-core": "^26.0.0",
    "@ckeditor/ckeditor5-engine": "^26.0.0",
    "@ckeditor/ckeditor5-ui": "^26.0.0"
  },
  "devDependencies": {
<<<<<<< HEAD
    "@ckeditor/ckeditor5-basic-styles": "^25.0.0",
    "@ckeditor/ckeditor5-clipboard": "^25.0.0",
    "@ckeditor/ckeditor5-editor-classic": "^25.0.0",
    "@ckeditor/ckeditor5-enter": "^25.0.0",
    "@ckeditor/ckeditor5-heading": "^25.0.0",
    "@ckeditor/ckeditor5-paragraph": "^25.0.0",
    "@ckeditor/ckeditor5-typing": "^25.0.0",
    "@ckeditor/ckeditor5-table": "^25.0.0",
    "@ckeditor/ckeditor5-utils": "^25.0.0"
=======
    "@ckeditor/ckeditor5-basic-styles": "^26.0.0",
    "@ckeditor/ckeditor5-clipboard": "^26.0.0",
    "@ckeditor/ckeditor5-editor-classic": "^26.0.0",
    "@ckeditor/ckeditor5-enter": "^26.0.0",
    "@ckeditor/ckeditor5-heading": "^26.0.0",
    "@ckeditor/ckeditor5-paragraph": "^26.0.0",
    "@ckeditor/ckeditor5-typing": "^26.0.0",
    "@ckeditor/ckeditor5-table": "^26.0.0",
    "@ckeditor/ckeditor5-utils": "^26.0.0"
>>>>>>> 9c5f69ed
  },
  "engines": {
    "node": ">=12.0.0",
    "npm": ">=5.7.1"
  },
  "author": "CKSource (http://cksource.com/)",
  "license": "GPL-2.0-or-later",
  "homepage": "https://ckeditor.com/ckeditor-5",
  "bugs": "https://github.com/ckeditor/ckeditor5/issues",
  "repository": {
    "type": "git",
    "url": "https://github.com/ckeditor/ckeditor5.git",
    "directory": "packages/ckeditor5-undo"
  },
  "files": [
    "lang",
    "src",
    "theme"
  ]
}<|MERGE_RESOLUTION|>--- conflicted
+++ resolved
@@ -17,17 +17,6 @@
     "@ckeditor/ckeditor5-ui": "^26.0.0"
   },
   "devDependencies": {
-<<<<<<< HEAD
-    "@ckeditor/ckeditor5-basic-styles": "^25.0.0",
-    "@ckeditor/ckeditor5-clipboard": "^25.0.0",
-    "@ckeditor/ckeditor5-editor-classic": "^25.0.0",
-    "@ckeditor/ckeditor5-enter": "^25.0.0",
-    "@ckeditor/ckeditor5-heading": "^25.0.0",
-    "@ckeditor/ckeditor5-paragraph": "^25.0.0",
-    "@ckeditor/ckeditor5-typing": "^25.0.0",
-    "@ckeditor/ckeditor5-table": "^25.0.0",
-    "@ckeditor/ckeditor5-utils": "^25.0.0"
-=======
     "@ckeditor/ckeditor5-basic-styles": "^26.0.0",
     "@ckeditor/ckeditor5-clipboard": "^26.0.0",
     "@ckeditor/ckeditor5-editor-classic": "^26.0.0",
@@ -37,7 +26,6 @@
     "@ckeditor/ckeditor5-typing": "^26.0.0",
     "@ckeditor/ckeditor5-table": "^26.0.0",
     "@ckeditor/ckeditor5-utils": "^26.0.0"
->>>>>>> 9c5f69ed
   },
   "engines": {
     "node": ">=12.0.0",
