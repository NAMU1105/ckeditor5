/**
 * @license Copyright (c) 2003-2021, CKSource - Frederico Knabben. All rights reserved.
 * For licensing, see LICENSE.md or https://ckeditor.com/legal/ckeditor-oss-license
 */

/* global window */

import VirtualTestEditor from '@ckeditor/ckeditor5-core/tests/_utils/virtualtesteditor';
import { getData as getModelData, setData as setModelData } from '@ckeditor/ckeditor5-engine/src/dev-utils/model';
import testUtils from '@ckeditor/ckeditor5-core/tests/_utils/utils';
import Paragraph from '@ckeditor/ckeditor5-paragraph/src/paragraph';
import ImageBlockEditing from '@ckeditor/ckeditor5-image/src/image/imageblockediting';
import ImageUploadEditing from '@ckeditor/ckeditor5-image/src/imageupload/imageuploadediting';
import LinkEditing from '@ckeditor/ckeditor5-link/src/linkediting';
import Notification from '@ckeditor/ckeditor5-ui/src/notification/notification';
import ClipboardPipeline from '@ckeditor/ckeditor5-clipboard/src/clipboardpipeline';

import CKFinderCommand from '../src/ckfindercommand';
import { expectToThrowCKEditorError } from '@ckeditor/ckeditor5-utils/tests/_utils/utils';

describe( 'CKFinderCommand', () => {
	let editor, command, model;

	testUtils.createSinonSandbox();

	beforeEach( () => {
		return VirtualTestEditor
			.create( {
<<<<<<< HEAD
				plugins: [ Paragraph, ImageBlockEditing, ImageUploadEditing, LinkEditing, Notification, Clipboard ]
=======
				plugins: [ Paragraph, ImageEditing, ImageUploadEditing, LinkEditing, Notification, ClipboardPipeline ]
>>>>>>> 18be7dab
			} )
			.then( newEditor => {
				editor = newEditor;
				model = editor.model;

				command = new CKFinderCommand( editor );

				setModelData( model, '<paragraph>f[o]o</paragraph>' );
			} );
	} );

	afterEach( () => {
		return editor.destroy();
	} );

	describe( 'isEnabled', () => {
		it( 'should be true when the selection directly in the root', () => {
			model.enqueueChange( 'transparent', () => {
				setModelData( model, '[]' );

				command.refresh();
				expect( command.isEnabled ).to.be.true;
			} );
		} );

		it( 'should be true when the selection is in empty block', () => {
			setModelData( model, '<paragraph>[]</paragraph>' );

			expect( command.isEnabled ).to.be.true;
		} );

		it( 'should be true where only image is allowed', () => {
			model.schema.register( 'block', { inheritAllFrom: '$block' } );
			model.schema.extend( 'paragraph', { allowIn: 'block' } );
			model.schema.extend( 'image', { allowIn: 'block' } );

			// Block link attribute.
			model.schema.addAttributeCheck( ( ctx, attributeName ) => ( attributeName !== 'linkHref' ) );

			editor.conversion.for( 'downcast' ).elementToElement( { model: 'block', view: 'block' } );

			setModelData( model, '<block><paragraph>[]</paragraph></block>' );

			expect( command.isEnabled ).to.be.true;
		} );

		it( 'should be true where only link is allowed', () => {
			model.schema.register( 'block', { inheritAllFrom: '$block' } );
			model.schema.extend( 'paragraph', { allowIn: 'block' } );

			// Block image in block.
			model.schema.addChildCheck( ( context, childDefinition ) => {
				if ( childDefinition.name === 'image' && context.last.name === 'block' ) {
					return false;
				}
			} );

			editor.conversion.for( 'downcast' ).elementToElement( { model: 'block', view: 'block' } );

			setModelData( model, '<block><paragraph>[]</paragraph></block>' );

			expect( command.isEnabled ).to.be.true;
		} );

		it( 'should be false where link & image are not allowed', () => {
			model.schema.register( 'block', { inheritAllFrom: '$block' } );
			model.schema.extend( 'paragraph', { allowIn: 'block' } );

			// Block link attribute - image is not allowed in 'block'.
			model.schema.addAttributeCheck( ( ctx, attributeName ) => ( attributeName !== 'linkHref' ) );

			editor.conversion.for( 'downcast' ).elementToElement( { model: 'block', view: 'block' } );

			setModelData( model, '<block><paragraph>[]</paragraph></block>' );

			expect( command.isEnabled ).to.be.false;
		} );

		it( 'should be true when insertImage or link command is enabled', () => {
			setModelData( model, '<paragraph>[]</paragraph>' );
			const insertImage = editor.commands.get( 'insertImage' );
			const linkCommand = editor.commands.get( 'link' );

			insertImage.isEnabled = false;
			linkCommand.isEnabled = false;

			command.refresh();
			expect( command.isEnabled ).to.be.false;

			linkCommand.isEnabled = false;
			insertImage.isEnabled = true;

			command.refresh();
			expect( command.isEnabled ).to.be.true;

			linkCommand.isEnabled = true;
			insertImage.isEnabled = false;

			command.refresh();
			expect( command.isEnabled ).to.be.true;
		} );
	} );

	describe( 'execute()', () => {
		const finderMock = {
			on: ( eventName, callback ) => {
				finderMock[ eventName ] = callback;
			}
		};

		beforeEach( () => {
			window.CKFinder = {
				modal: config => {
					config.onInit( finderMock );
				},
				popup: config => {
					config.onInit( finderMock );
				}
			};
		} );

		it( 'should register proper listeners on CKFinder instance', () => {
			command.execute();

			expect( finderMock ).to.have.property( 'files:choose' );
			expect( finderMock ).to.have.property( 'file:choose:resizedImage' );
		} );

		it( 'should use CKFinder.modal() as default CKFinder opener method', () => {
			const spy = sinon.spy( window.CKFinder, 'modal' );

			command.execute();

			sinon.assert.calledOnce( spy );
		} );

		it( 'should use CKFinder.popup() when ckfinder.openerMethod is set to it', () => {
			const spy = sinon.spy( window.CKFinder, 'popup' );

			editor.config.set( 'ckfinder.openerMethod', 'popup' );

			command.execute();

			sinon.assert.calledOnce( spy );
		} );

		it( 'should throw if unsupported CKFinder opener method was set', () => {
			editor.config.set( 'ckfinder.openerMethod', 'foobar' );

			expectToThrowCKEditorError( () => {
				command.execute();
			}, 'ckfinder-unknown-openermethod', editor );
		} );

		it( 'should insert single chosen image', () => {
			const url = 'foo/bar.jpg';

			command.execute();

			mockFilesChooseEvent( [ mockFinderFile( url ) ] );

			expect( getModelData( model ) )
				.to.equal( `[<image src="${ url }"></image>]<paragraph>foo</paragraph>` );
		} );

		it( 'should insert link if chosen file is not an image', () => {
			const url = 'foo/bar.pdf';

			command.execute();

			mockFilesChooseEvent( [ mockFinderFile( url, false ) ] );

			expect( getModelData( model ) )
				.to.equal( `<paragraph>f[<$text linkHref="${ url }">o</$text>]o</paragraph>` );
		} );

		it( 'should pass CKFinder configuration options', () => {
			const spy = sinon.spy( window.CKFinder, 'modal' );

			const connectorPath = 'foo/bar.php';
			editor.config.set( 'ckfinder.options', { connectorPath } );

			command.execute();

			const openerMethodOptions = spy.args[ 0 ][ 0 ];

			expect( openerMethodOptions ).to.have.property( 'chooseFiles', true );
			expect( openerMethodOptions ).to.have.property( 'onInit' );
			expect( openerMethodOptions ).to.have.property( 'connectorPath', connectorPath );
		} );

		it( 'should call user-defined config.onInit() function', () => {
			const spy = sinon.spy();

			editor.config.set( 'ckfinder.options.onInit', spy );

			command.execute();

			sinon.assert.calledOnce( spy );
		} );

		it( 'should pass CKFinder instance to a user-defined config.onInit() function', () => {
			const spy = sinon.spy();

			editor.config.set( 'ckfinder.options.onInit', spy );

			command.execute();

			sinon.assert.calledWithExactly( spy, finderMock );
		} );

		it( 'should pass editor default language to the CKFinder instance', () => {
			const spy = sinon.spy( window.CKFinder, 'modal' );
			command.execute();

			const openerMethodOptions = spy.args[ 0 ][ 0 ];

			expect( openerMethodOptions ).to.have.property( 'language', 'en' );
		} );

		it( 'should pass editor language set by configuration to the CKFinder instance', () => {
			const finderMock = {
				on: ( eventName, callback ) => {
					finderMock[ eventName ] = callback;
				}
			};

			return VirtualTestEditor
				.create( {
<<<<<<< HEAD
					plugins: [ Paragraph, ImageBlockEditing, ImageUploadEditing, LinkEditing, Notification, Clipboard ],
=======
					plugins: [ Paragraph, ImageEditing, ImageUploadEditing, LinkEditing, Notification, ClipboardPipeline ],
>>>>>>> 18be7dab
					language: 'pl'
				} )
				.then( newEditor => {
					editor = newEditor;

					window.CKFinder = {
						modal: config => {
							config.onInit( finderMock );
						}
					};

					command = new CKFinderCommand( editor );

					setModelData( editor.model, '<paragraph>f[o]o</paragraph>' );
					const spy = sinon.spy( window.CKFinder, 'modal' );

					command.execute();

					const openerMethodOptions = spy.args[ 0 ][ 0 ];

					expect( openerMethodOptions ).to.have.property( 'language', 'pl' );
				} );
		} );

		it( 'should not pass editor language if it is set in ckfinder.options', () => {
			const spy = sinon.spy( window.CKFinder, 'modal' );

			editor.config.set( 'ckfinder.options.language', 'pl' );

			command.execute();

			const openerMethodOptions = spy.args[ 0 ][ 0 ];

			expect( openerMethodOptions ).to.have.property( 'language', 'pl' );
		} );

		it( 'should insert multiple chosen images as image widget', () => {
			const url1 = 'foo/bar1.jpg';
			const url2 = 'foo/bar2.jpg';
			const url3 = 'foo/bar3.jpg';

			command.execute();

			mockFilesChooseEvent( [ mockFinderFile( url1 ), mockFinderFile( url2 ), mockFinderFile( url3 ) ] );

			expect( getModelData( model ) ).to.equal(
				`<image src="${ url1 }"></image><image src="${ url2 }"></image>[<image src="${ url3 }"></image>]<paragraph>foo</paragraph>`
			);
		} );

		it( 'should insert images and links to a files from chosen files', () => {
			const url1 = 'foo/bar1.jpg';
			const url2 = 'foo/bar2.pdf';
			const url3 = 'foo/bar3.jpg';

			command.execute();

			mockFilesChooseEvent( [ mockFinderFile( url1 ), mockFinderFile( url2, false ), mockFinderFile( url3 ) ] );

			expect( getModelData( model ) ).to.equal(
				`<image src="${ url1 }"></image>` +
				`[<image src="${ url3 }"></image>]` +
				`<paragraph>f<$text linkHref="${ url2 }">o</$text>o</paragraph>`
			);
		} );

		it( 'should use CKFinder Proxy for privately hosted files', () => {
			const proxyUrl = 'bar/foo.jpg';

			finderMock.request = () => proxyUrl;

			command.execute();

			mockFilesChooseEvent( [ mockFinderFile( false ) ] );

			expect( getModelData( model ) ).to.equal(
				`[<image src="${ proxyUrl }"></image>]<paragraph>foo</paragraph>`
			);
		} );

		it( 'should insert resized image as image widget', () => {
			const url = 'foo/bar.jpg';

			command.execute();

			mockFinderEvent( 'file:choose:resizedImage', { resizedUrl: url } );

			expect( getModelData( model ) )
				.to.equal( `[<image src="${ url }"></image>]<paragraph>foo</paragraph>` );
		} );

		it( 'should show warning notification if no resized image URL was returned', done => {
			const notification = editor.plugins.get( Notification );

			notification.on( 'show:warning', ( evt, data ) => {
				expect( data.message ).to.equal( 'Could not obtain resized image URL.' );
				expect( data.title ).to.equal( 'Selecting resized image failed' );
				evt.stop();

				done();
			}, { priority: 'high' } );

			command.execute();

			mockFinderEvent( 'file:choose:resizedImage', { resizedUrl: undefined } );

			expect( getModelData( model ) )
				.to.equal( '<paragraph>f[o]o</paragraph>' );
		} );

		it( 'should show warning notification if image cannot be inserted', done => {
			model.schema.register( 'block', { inheritAllFrom: '$block' } );
			model.schema.extend( 'paragraph', { allowIn: 'block' } );

			// Block image in block.
			model.schema.addChildCheck( ( context, childDefinition ) => {
				if ( childDefinition.name === 'image' && context.last.name === 'block' ) {
					return false;
				}
			} );

			editor.conversion.for( 'downcast' ).elementToElement( { model: 'block', view: 'block' } );

			setModelData( model, '<block><paragraph>[]</paragraph></block>' );

			const notification = editor.plugins.get( Notification );

			notification.on( 'show:warning', ( evt, data ) => {
				expect( data.message ).to.equal( 'Could not insert image at the current position.' );
				expect( data.title ).to.equal( 'Inserting image failed' );
				evt.stop();

				done();
			}, { priority: 'high' } );

			command.execute();

			mockFinderEvent( 'file:choose:resizedImage', { resizedUrl: 'foo/bar.jpg' } );

			expect( getModelData( model ) )
				.to.equal( '<paragraph>f[o]o</paragraph>' );
		} );

		it( 'should not insert image nor crash when image could not be inserted', () => {
			model.schema.register( 'other', {
				allowIn: '$root',
				isLimit: true
			} );
			model.schema.extend( '$text', { allowIn: 'other' } );

			editor.conversion.for( 'downcast' ).elementToElement( { model: 'other', view: 'p' } );

			setModelData( model, '<other>[]</other>' );

			command.execute();

			mockFilesChooseEvent( [ mockFinderFile( 'foo/bar.jpg' ) ] );

			expect( getModelData( model ) ).to.equal( '<other>[]</other>' );
		} );

		it( 'does not alter the original config', () => {
			editor.config.set( 'ckfinder', { options: { foo: 'bar' } } );

			command.execute();

			expect( editor.config.get( 'ckfinder.options' ) ).to.deep.equal( { foo: 'bar' } );
		} );

		function mockFinderFile( url = 'foo/bar.jpg', isImage = true ) {
			return {
				isImage: () => isImage,
				getUrl: () => url
			};
		}

		function mockFinderEvent( eventName, data ) {
			finderMock[ eventName ]( { data } );
		}

		function mockFilesChooseEvent( files ) {
			const data = {
				files: {
					toArray: () => files
				}
			};

			mockFinderEvent( 'files:choose', data );
		}
	} );
} );<|MERGE_RESOLUTION|>--- conflicted
+++ resolved
@@ -26,11 +26,7 @@
 	beforeEach( () => {
 		return VirtualTestEditor
 			.create( {
-<<<<<<< HEAD
-				plugins: [ Paragraph, ImageBlockEditing, ImageUploadEditing, LinkEditing, Notification, Clipboard ]
-=======
-				plugins: [ Paragraph, ImageEditing, ImageUploadEditing, LinkEditing, Notification, ClipboardPipeline ]
->>>>>>> 18be7dab
+				plugins: [ Paragraph, ImageBlockEditing, ImageUploadEditing, LinkEditing, Notification, ClipboardPipeline ]
 			} )
 			.then( newEditor => {
 				editor = newEditor;
@@ -260,11 +256,7 @@
 
 			return VirtualTestEditor
 				.create( {
-<<<<<<< HEAD
-					plugins: [ Paragraph, ImageBlockEditing, ImageUploadEditing, LinkEditing, Notification, Clipboard ],
-=======
-					plugins: [ Paragraph, ImageEditing, ImageUploadEditing, LinkEditing, Notification, ClipboardPipeline ],
->>>>>>> 18be7dab
+					plugins: [ Paragraph, ImageBlockEditing, ImageUploadEditing, LinkEditing, Notification, ClipboardPipeline ],
 					language: 'pl'
 				} )
 				.then( newEditor => {
