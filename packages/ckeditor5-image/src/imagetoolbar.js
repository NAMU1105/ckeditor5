--- conflicted
+++ resolved
@@ -7,46 +7,11 @@
  * @module image/imagetoolbar
  */
 
-<<<<<<< HEAD
 import Template from '@ckeditor/ckeditor5-ui/src/template';
 import Plugin from '@ckeditor/ckeditor5-core/src/plugin';
 import ToolbarView from '@ckeditor/ckeditor5-ui/src/toolbar/toolbarview';
 import { isImageWidget } from './utils';
 import ImageBalloonPanel from './ui/imageballoonpanel';
-=======
-import Plugin from '@ckeditor/ckeditor5-core/src/plugin';
-import ToolbarView from '@ckeditor/ckeditor5-ui/src/toolbar/toolbarview';
-import BalloonPanelView from '@ckeditor/ckeditor5-ui/src/balloonpanel/balloonpanelview';
-import Template from '@ckeditor/ckeditor5-ui/src/template';
-import { isImageWidget } from './utils';
-import throttle from '@ckeditor/ckeditor5-utils/src/lib/lodash/throttle';
-import global from '@ckeditor/ckeditor5-utils/src/dom/global';
-
-const arrowVOffset = BalloonPanelView.arrowVerticalOffset;
-const positions = {
-	//	   [text range]
-	//	        ^
-	//	+-----------------+
-	//	|     Balloon     |
-	//	+-----------------+
-	south: ( targetRect, balloonRect ) => ( {
-		top: targetRect.bottom + arrowVOffset,
-		left: targetRect.left + targetRect.width / 2 - balloonRect.width / 2,
-		name: 's'
-	} ),
-
-	//	+-----------------+
-	//	|     Balloon     |
-	//	+-----------------+
-	//	        V
-	//	   [text range]
-	north: ( targetRect, balloonRect ) => ( {
-		top: targetRect.top - balloonRect.height - arrowVOffset,
-		left: targetRect.left + targetRect.width / 2 - balloonRect.width / 2,
-		name: 'n'
-	} )
-};
->>>>>>> ebe1f589
 
 /**
  * Image toolbar class. Creates image toolbar placed inside balloon panel that is showed when image widget is selected.
