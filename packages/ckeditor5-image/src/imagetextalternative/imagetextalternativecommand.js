/**
 * @license Copyright (c) 2003-2021, CKSource - Frederico Knabben. All rights reserved.
 * For licensing, see LICENSE.md or https://ckeditor.com/legal/ckeditor-oss-license
 */

/**
 * @module image/imagetextalternative/imagetextalternativecommand
 */

import { Command } from 'ckeditor5/src/core';
<<<<<<< HEAD
=======
import { isImage, getClosestSelectedImageElement } from '../image/utils';
>>>>>>> b6bb0c83

/**
 * The image text alternative command. It is used to change the `alt` attribute of `<image>` and `<imageInline>` model elements.
 *
 * @extends module:core/command~Command
 */
export default class ImageTextAlternativeCommand extends Command {
	/**
	 * The command value: `false` if there is no `alt` attribute, otherwise the value of the `alt` attribute.
	 *
	 * @readonly
	 * @observable
	 * @member {String|Boolean} #value
	 */

	/**
	 * @inheritDoc
	 */
	refresh() {
<<<<<<< HEAD
		const editor = this.editor;
		const element = editor.model.document.selection.getSelectedElement();
=======
		const element = getClosestSelectedImageElement( this.editor.model.document.selection );
>>>>>>> b6bb0c83

		this.isEnabled = editor.plugins.get( 'ImageUtils' ).isImage( element );

		if ( this.isEnabled && element.hasAttribute( 'alt' ) ) {
			this.value = element.getAttribute( 'alt' );
		} else {
			this.value = false;
		}
	}

	/**
	 * Executes the command.
	 *
	 * @fires execute
	 * @param {Object} options
	 * @param {String} options.newValue The new value of the `alt` attribute to set.
	 */
	execute( options ) {
		const model = this.editor.model;
		const imageElement = getClosestSelectedImageElement( model.document.selection );

		model.change( writer => {
			writer.setAttribute( 'alt', options.newValue, imageElement );
		} );
	}
}<|MERGE_RESOLUTION|>--- conflicted
+++ resolved
@@ -8,10 +8,6 @@
  */
 
 import { Command } from 'ckeditor5/src/core';
-<<<<<<< HEAD
-=======
-import { isImage, getClosestSelectedImageElement } from '../image/utils';
->>>>>>> b6bb0c83
 
 /**
  * The image text alternative command. It is used to change the `alt` attribute of `<image>` and `<imageInline>` model elements.
@@ -31,12 +27,9 @@
 	 * @inheritDoc
 	 */
 	refresh() {
-<<<<<<< HEAD
 		const editor = this.editor;
-		const element = editor.model.document.selection.getSelectedElement();
-=======
-		const element = getClosestSelectedImageElement( this.editor.model.document.selection );
->>>>>>> b6bb0c83
+		const imageUtils = editor.plugins.get( 'ImageUtils' );
+		const element = imageUtils.getClosestSelectedImageElement( this.editor.model.document.selection );
 
 		this.isEnabled = editor.plugins.get( 'ImageUtils' ).isImage( element );
 
@@ -55,8 +48,10 @@
 	 * @param {String} options.newValue The new value of the `alt` attribute to set.
 	 */
 	execute( options ) {
-		const model = this.editor.model;
-		const imageElement = getClosestSelectedImageElement( model.document.selection );
+		const editor = this.editor;
+		const imageUtils = editor.plugins.get( 'ImageUtils' );
+		const model = editor.model;
+		const imageElement = imageUtils.getClosestSelectedImageElement( model.document.selection );
 
 		model.change( writer => {
 			writer.setAttribute( 'alt', options.newValue, imageElement );
