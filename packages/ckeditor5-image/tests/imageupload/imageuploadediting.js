--- conflicted
+++ resolved
@@ -492,8 +492,7 @@
 
 		expect( loader.status ).to.equal( 'reading' );
 
-<<<<<<< HEAD
-		loader.file.then( () => {
+		return loader.file.then( () => {
 			nativeReaderMock.mockSuccess( base64Sample );
 
 			const image = doc.getRoot().getChild( 0 );
@@ -501,22 +500,8 @@
 				writer.remove( image );
 			} );
 
-			tryExpect( done, () => {
-				expect( loader.status ).to.equal( 'aborted' );
-				sinon.assert.calledOnce( abortSpy );
-			} );
-=======
-		return loader.file.then( () => {
-			nativeReaderMock.mockSuccess( base64Sample );
-
-			const image = doc.getRoot().getChild( 0 );
-			model.change( writer => {
-				writer.remove( image );
-			} );
-
 			expect( loader.status ).to.equal( 'aborted' );
 			sinon.assert.calledOnce( abortSpy );
->>>>>>> f700d808
 		} );
 	} );
 
@@ -794,15 +779,8 @@
 	// Skip this test on Edge as we mock `File` object there so there is no sense in testing it.
 	( isEdgeEnv ? it.skip : it )( 'should get file extension from base64 string', done => {
 		editor.plugins.get( 'Clipboard' ).on( 'inputTransformation', () => {
-<<<<<<< HEAD
-			loader.file.then( file => {
-				tryExpect( done, () => {
-					expect( file.name.split( '.' ).pop() ).to.equal( 'png' );
-				} );
-=======
 			tryExpect( done, () => {
 				loader.file.then( file => expect( file.name.split( '.' ).pop() ).to.equal( 'png' ) );
->>>>>>> f700d808
 			} );
 		}, { priority: 'low' } );
 
@@ -829,15 +807,8 @@
 	// Skip this test on Edge as we mock `File` object there so there is no sense in testing it.
 	( isEdgeEnv ? it.skip : it )( 'should use fallback file extension', done => {
 		editor.plugins.get( 'Clipboard' ).on( 'inputTransformation', () => {
-<<<<<<< HEAD
-			loader.file.then( file => {
-				tryExpect( done, () => {
-					expect( file.name.split( '.' ).pop() ).to.equal( 'jpeg' );
-				} );
-=======
 			tryExpect( done, () => {
 				loader.file.then( file => expect( file.name.split( '.' ).pop() ).to.equal( 'jpeg' ) );
->>>>>>> f700d808
 			} );
 		}, { priority: 'low' } );
 
@@ -938,12 +909,7 @@
 }
 
 // Runs given expect function in a try-catch. It should be used only when `expect` is called as a result of a `Promise`
-<<<<<<< HEAD
-// resolution. In such cases all errors may be caught by tested code and needs to be rethrow to be correctly processed
-// by a testing framework.
-=======
 // resolution as all errors may be caught by tested code and needs to be rethrow to be correctly processed by a testing framework.
->>>>>>> f700d808
 //
 // @param {Function} doneFn Function to run when assertion is done.
 // @param {Function} expectFn Function containing all assertions.
