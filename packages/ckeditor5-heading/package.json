{
  "name": "@ckeditor/ckeditor5-heading",
  "version": "31.1.0",
  "description": "Headings feature for CKEditor 5.",
  "keywords": [
    "ckeditor",
    "ckeditor5",
    "ckeditor 5",
    "ckeditor5-feature",
    "ckeditor5-plugin",
    "ckeditor5-dll"
  ],
  "main": "src/index.js",
  "dependencies": {
    "ckeditor5": "^31.1.0"
  },
  "devDependencies": {
<<<<<<< HEAD
    "@ckeditor/ckeditor5-alignment": "^30.0.0",
    "@ckeditor/ckeditor5-basic-styles": "^30.0.0",
    "@ckeditor/ckeditor5-block-quote": "^30.0.0",
    "@ckeditor/ckeditor5-core": "^30.0.0",
    "@ckeditor/ckeditor5-clipboard": "^30.0.0",
    "@ckeditor/ckeditor5-dev-utils": "^25.4.0",
    "@ckeditor/ckeditor5-editor-classic": "^30.0.0",
    "@ckeditor/ckeditor5-engine": "^30.0.0",
    "@ckeditor/ckeditor5-enter": "^30.0.0",
    "@ckeditor/ckeditor5-image": "^30.0.0",
    "@ckeditor/ckeditor5-paragraph": "^30.0.0",
    "@ckeditor/ckeditor5-theme-lark": "^30.0.0",
    "@ckeditor/ckeditor5-typing": "^30.0.0",
    "@ckeditor/ckeditor5-ui": "^30.0.0",
    "@ckeditor/ckeditor5-undo": "^30.0.0",
    "@ckeditor/ckeditor5-upload": "^30.0.0",
    "@ckeditor/ckeditor5-utils": "^30.0.0",
    "webpack": "^5.58.1",
    "webpack-cli": "^4.9.0"
=======
    "@ckeditor/ckeditor5-alignment": "^31.1.0",
    "@ckeditor/ckeditor5-basic-styles": "^31.1.0",
    "@ckeditor/ckeditor5-block-quote": "^31.1.0",
    "@ckeditor/ckeditor5-core": "^31.1.0",
    "@ckeditor/ckeditor5-clipboard": "^31.1.0",
    "@ckeditor/ckeditor5-dev-utils": "^26.0.0",
    "@ckeditor/ckeditor5-editor-classic": "^31.1.0",
    "@ckeditor/ckeditor5-engine": "^31.1.0",
    "@ckeditor/ckeditor5-enter": "^31.1.0",
    "@ckeditor/ckeditor5-image": "^31.1.0",
    "@ckeditor/ckeditor5-paragraph": "^31.1.0",
    "@ckeditor/ckeditor5-theme-lark": "^31.1.0",
    "@ckeditor/ckeditor5-typing": "^31.1.0",
    "@ckeditor/ckeditor5-ui": "^31.1.0",
    "@ckeditor/ckeditor5-undo": "^31.1.0",
    "@ckeditor/ckeditor5-upload": "^31.1.0",
    "@ckeditor/ckeditor5-utils": "^31.1.0",
    "webpack": "^4.43.0",
    "webpack-cli": "^3.3.11"
>>>>>>> f022bca1
  },
  "engines": {
    "node": ">=12.0.0",
    "npm": ">=5.7.1"
  },
  "author": "CKSource (http://cksource.com/)",
  "license": "GPL-2.0-or-later",
  "homepage": "https://ckeditor.com/ckeditor-5",
  "bugs": "https://github.com/ckeditor/ckeditor5/issues",
  "repository": {
    "type": "git",
    "url": "https://github.com/ckeditor/ckeditor5.git",
    "directory": "packages/ckeditor5-heading"
  },
  "files": [
    "lang",
    "src",
    "theme",
    "build",
    "ckeditor5-metadata.json"
  ],
  "scripts": {
    "dll:build": "webpack"
  }
}<|MERGE_RESOLUTION|>--- conflicted
+++ resolved
@@ -15,27 +15,6 @@
     "ckeditor5": "^31.1.0"
   },
   "devDependencies": {
-<<<<<<< HEAD
-    "@ckeditor/ckeditor5-alignment": "^30.0.0",
-    "@ckeditor/ckeditor5-basic-styles": "^30.0.0",
-    "@ckeditor/ckeditor5-block-quote": "^30.0.0",
-    "@ckeditor/ckeditor5-core": "^30.0.0",
-    "@ckeditor/ckeditor5-clipboard": "^30.0.0",
-    "@ckeditor/ckeditor5-dev-utils": "^25.4.0",
-    "@ckeditor/ckeditor5-editor-classic": "^30.0.0",
-    "@ckeditor/ckeditor5-engine": "^30.0.0",
-    "@ckeditor/ckeditor5-enter": "^30.0.0",
-    "@ckeditor/ckeditor5-image": "^30.0.0",
-    "@ckeditor/ckeditor5-paragraph": "^30.0.0",
-    "@ckeditor/ckeditor5-theme-lark": "^30.0.0",
-    "@ckeditor/ckeditor5-typing": "^30.0.0",
-    "@ckeditor/ckeditor5-ui": "^30.0.0",
-    "@ckeditor/ckeditor5-undo": "^30.0.0",
-    "@ckeditor/ckeditor5-upload": "^30.0.0",
-    "@ckeditor/ckeditor5-utils": "^30.0.0",
-    "webpack": "^5.58.1",
-    "webpack-cli": "^4.9.0"
-=======
     "@ckeditor/ckeditor5-alignment": "^31.1.0",
     "@ckeditor/ckeditor5-basic-styles": "^31.1.0",
     "@ckeditor/ckeditor5-block-quote": "^31.1.0",
@@ -53,9 +32,8 @@
     "@ckeditor/ckeditor5-undo": "^31.1.0",
     "@ckeditor/ckeditor5-upload": "^31.1.0",
     "@ckeditor/ckeditor5-utils": "^31.1.0",
-    "webpack": "^4.43.0",
-    "webpack-cli": "^3.3.11"
->>>>>>> f022bca1
+    "webpack": "^5.58.1",
+    "webpack-cli": "^4.9.0"
   },
   "engines": {
     "node": ">=12.0.0",
