--- conflicted
+++ resolved
@@ -92,14 +92,9 @@
 			expect( element.getAttribute( 'data-placeholder' ) ).to.equal( 'foo bar baz' );
 			expect( element.hasClass( 'ck-placeholder' ) ).to.be.true;
 
-<<<<<<< HEAD
 			view.change( () => {
-				viewDocument.selection.setRanges( [ ViewRange.createIn( element ) ] );
+				viewDocument.selection.setTo( [ ViewRange.createIn( element ) ] );
 			} );
-=======
-			viewDocument.selection.setTo( [ ViewRange.createIn( element ) ] );
-			viewDocument.render();
->>>>>>> 6f382190
 
 			expect( element.hasClass( 'ck-placeholder' ) ).to.be.false;
 		} );
@@ -146,17 +141,12 @@
 			expect( secondElement.hasClass( 'ck-placeholder' ) ).to.be.true;
 
 			// Move selection to the elements with placeholders.
-<<<<<<< HEAD
 			view.change( () => {
-				viewDocument.selection.setRanges( [ ViewRange.createIn( element ) ] );
+				viewDocument.selection.setTo( [ ViewRange.createIn( element ) ] );
 			} );
-=======
-			viewDocument.selection.setTo( [ ViewRange.createIn( element ) ] );
-			secondDocument.selection.setTo( [ ViewRange.createIn( secondElement ) ] );
->>>>>>> 6f382190
 
 			secondView.change( () => {
-				secondDocument.selection.setRanges( [ ViewRange.createIn( secondElement ) ] );
+				secondDocument.selection.setTo( [ ViewRange.createIn( secondElement ) ] );
 			} );
 
 			expect( element.getAttribute( 'data-placeholder' ) ).to.equal( 'first placeholder' );
@@ -173,7 +163,7 @@
 			attachPlaceholder( view, element, 'foo bar baz' );
 
 			view.change( () => {
-				viewDocument.selection.setRanges( [ ViewRange.createIn( element ) ] );
+				viewDocument.selection.setTo( ViewRange.createIn( element ) );
 
 				// Here we are before rendering - placeholder is visible in first element;
 				expect( element.getAttribute( 'data-placeholder' ) ).to.equal( 'foo bar baz' );
