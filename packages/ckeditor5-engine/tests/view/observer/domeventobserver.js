--- conflicted
+++ resolved
@@ -180,13 +180,8 @@
 		beforeEach( () => {
 			domRoot = document.createElement( 'div' );
 			const viewRoot = createViewRoot( viewDocument );
-<<<<<<< HEAD
 			view.attachDomRoot( domRoot );
-			uiElement = new MyUIElement( 'p' );
-=======
-			viewDocument.attachDomRoot( domRoot );
 			uiElement = createUIElement( 'p' );
->>>>>>> 6f382190
 			viewRoot.appendChildren( uiElement );
 			view.render();
 
