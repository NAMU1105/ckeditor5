/**
 * @license Copyright (c) 2003-2016, CKSource - Frederico Knabben. All rights reserved.
 * For licensing, see LICENSE.md.
 */

/* bender-tags: view, browser-only */

import { move } from '/ckeditor5/engine/view/writer.js';
<<<<<<< HEAD
import { stringify, parse } from '/tests/engine/_utils/view.js';
import ViewPosition from '/ckeditor5/engine/view/position.js';
=======
import { stringify, parse } from '/ckeditor5/engine/dev-utils/view.js';
>>>>>>> 6308d8eb

describe( 'writer', () => {
	/**
	 * Executes test using `parse` and `stringify` utils functions. Uses range delimiters `[]{}` to create and
	 * test ranges.
	 *
	 * @param {String} input
	 * @param {String} expectedResult
	 * @param {String} expectedRemoved
	 */
	function test( source, destination, sourceAfterMove, destinationAfterMove ) {
		let { view: srcView, selection: srcSelection } = parse( source );
		let { view: dstView, selection: dstSelection } = parse( destination );

		const newRange = move( srcSelection.getFirstRange(), dstSelection.getFirstPosition() );

		expect( stringify( dstView, newRange, { showType: true, showPriority: true } ) ).to.equal( destinationAfterMove );
		expect( stringify( srcView, null, { showType: true, showPriority: true } ) ).to.equal( sourceAfterMove );
	}

	describe( 'move', () => {
		it( 'should move single text node', () => {
			test(
				'<container:p>[foobar]</container:p>',
				'<container:p>[]</container:p>',
				'<container:p></container:p>',
				'<container:p>[foobar]</container:p>'
			);
		} );

		it( 'should not leave empty text nodes', () => {
			test(
				'<container:p>{foobar}</container:p>',
				'<container:p>[]</container:p>',
				'<container:p></container:p>',
				'<container:p>[foobar]</container:p>'
			);
		} );

		it( 'should move part of the text node', () => {
			test(
				'<container:p>f{oob}ar</container:p>',
				'<container:p>[]</container:p>',
				'<container:p>far</container:p>',
				'<container:p>[oob]</container:p>'
			);
		} );

		it( 'should support unicode', () => {
			test(
				'<container:p>நி{லை}க்கு</container:p>',
				'<container:p>நி{}கு</container:p>',
				'<container:p>நிக்கு</container:p>',
				'<container:p>நி{லை}கு</container:p>'
			);
		} );

		it( 'should move parts of nodes', () => {
			test(
				'<container:p>f{oo<attribute:b view-priority="10">ba}r</attribute:b></container:p>',
				'<container:p>[]<attribute:b view-priority="10">qux</attribute:b></container:p>',
				'<container:p>f<attribute:b view-priority="10">r</attribute:b></container:p>',
				'<container:p>[oo<attribute:b view-priority="10">ba}qux</attribute:b></container:p>'
			);
		} );

		it( 'should merge after moving #1', () => {
			test(
				'<container:p>' +
					'<attribute:b view-priority="1">foo</attribute:b>[bar]<attribute:b view-priority="1">bazqux</attribute:b>' +
				'</container:p>',
				'<container:p><attribute:b view-priority="1">foo{}bazqux</attribute:b></container:p>',
				'<container:p><attribute:b view-priority="1">foobazqux</attribute:b></container:p>',
				'<container:p>' +
					'<attribute:b view-priority="1">foo</attribute:b>[bar]<attribute:b view-priority="1">bazqux</attribute:b>' +
				'</container:p>'
			);
		} );

		it( 'should merge after moving #2', () => {
			test(
				'<container:p>' +
					'<attribute:b view-priority="1">fo{o</attribute:b>bar<attribute:b view-priority="1">ba}zqux</attribute:b>' +
				'</container:p>',
				'<container:p><attribute:b view-priority="1">fo{}zqux</attribute:b></container:p>',
				'<container:p><attribute:b view-priority="1">fozqux</attribute:b></container:p>',
				'<container:p>' +
					'<attribute:b view-priority="1">fo{o</attribute:b>bar<attribute:b view-priority="1">ba}zqux</attribute:b>' +
				'</container:p>'
			);
		} );

		it( 'should move part of the text node in document fragment', () => {
			test( 'fo{ob}ar', 'fo{}ar', 'foar', 'fo{ob}ar' );
		} );

		it( 'should correctly move text nodes inside same parent', () => {
			let { view, selection } = parse( '<container:p>[<attribute:b>a</attribute:b>]b<attribute:b>c</attribute:b></container:p>' );

			const newRange = move( selection.getFirstRange(), ViewPosition.createAt( view, 2 ) );

			const expectedView = '<container:p>b[<attribute:b>a}c</attribute:b></container:p>';
			expect( stringify( view, newRange, { showType: true } ) ).to.equal( expectedView );
		} );
	} );
} );<|MERGE_RESOLUTION|>--- conflicted
+++ resolved
@@ -6,12 +6,8 @@
 /* bender-tags: view, browser-only */
 
 import { move } from '/ckeditor5/engine/view/writer.js';
-<<<<<<< HEAD
-import { stringify, parse } from '/tests/engine/_utils/view.js';
 import ViewPosition from '/ckeditor5/engine/view/position.js';
-=======
 import { stringify, parse } from '/ckeditor5/engine/dev-utils/view.js';
->>>>>>> 6308d8eb
 
 describe( 'writer', () => {
 	/**
