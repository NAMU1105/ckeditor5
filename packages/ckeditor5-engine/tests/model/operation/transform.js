--- conflicted
+++ resolved
@@ -55,13 +55,9 @@
 	}
 
 	const contextIsStrong = {
-		aIsStrong: true,
-		wasUndone: () => false,
-		getRelation: () => false
+		aIsStrong: true
 	};
 
-<<<<<<< HEAD
-=======
 	it( 'error logging', () => {
 		const spy = sinon.spy( log, 'error' );
 
@@ -83,7 +79,6 @@
 		sinon.assert.called( spy );
 	} );
 
->>>>>>> 2917a3e9
 	describe( 'InsertOperation', () => {
 		let nodeC, nodeD, position;
 
@@ -2005,11 +2000,7 @@
 				);
 			} );
 
-<<<<<<< HEAD
 			it( 'should skip context.aIsStrong and be less important than MoveOperation', () => {
-=======
-			it( 'should skip context.aIsStrong and be less important than RemoveOperation', () => {
->>>>>>> 2917a3e9
 				const transOp = transform.transform( op, transformBy, contextIsStrong );
 
 				expect( transOp.length ).to.equal( 1 );
