{
  "name": "@ckeditor/ckeditor5-markdown-gfm",
  "version": "28.0.0",
  "description": "GitHub Flavored Markdown data processor for CKEditor 5.",
  "keywords": [
    "ckeditor",
    "ckeditor5",
    "ckeditor 5",
    "ckeditor5-feature",
    "ckeditor5-plugin"
  ],
  "main": "src/index.js",
  "dependencies": {
    "ckeditor5": "^28.0.0",
    "marked": "1.1.1",
    "turndown": "^6.0.0",
    "turndown-plugin-gfm": "^1.0.2"
  },
  "devDependencies": {
<<<<<<< HEAD
    "@ckeditor/ckeditor5-basic-styles": "^27.1.0",
    "@ckeditor/ckeditor5-code-block": "^27.1.0",
    "@ckeditor/ckeditor5-core": "^27.1.0",
    "@ckeditor/ckeditor5-dev-utils": "^25.0.0",
    "@ckeditor/ckeditor5-editor-classic": "^27.1.0",
    "@ckeditor/ckeditor5-engine": "^27.1.0",
    "@ckeditor/ckeditor5-list": "^27.1.0",
    "@ckeditor/ckeditor5-table": "^27.1.0",
    "@ckeditor/ckeditor5-theme-lark": "^27.1.0",
=======
    "@ckeditor/ckeditor5-basic-styles": "^28.0.0",
    "@ckeditor/ckeditor5-code-block": "^28.0.0",
    "@ckeditor/ckeditor5-core": "^28.0.0",
    "@ckeditor/ckeditor5-dev-utils": "^25.0.0",
    "@ckeditor/ckeditor5-editor-classic": "^28.0.0",
    "@ckeditor/ckeditor5-engine": "^28.0.0",
    "@ckeditor/ckeditor5-list": "^28.0.0",
    "@ckeditor/ckeditor5-table": "^28.0.0",
    "@ckeditor/ckeditor5-theme-lark": "^28.0.0",
>>>>>>> 54728bea
    "webpack": "^4.43.0",
    "webpack-cli": "^3.3.11"
  },
  "engines": {
    "node": ">=12.0.0",
    "npm": ">=5.7.1"
  },
  "author": "CKSource (http://cksource.com/)",
  "license": "GPL-2.0-or-later",
  "homepage": "https://ckeditor.com/ckeditor-5",
  "bugs": "https://github.com/ckeditor/ckeditor5/issues",
  "repository": {
    "type": "git",
    "url": "https://github.com/ckeditor/ckeditor5.git",
    "directory": "packages/ckeditor5-markdown-gfm"
  },
  "files": [
    "lang",
    "src",
    "theme",
    "build"
  ],
  "depcheckIgnore": [
    "collapse-whitespace",
    "jsdom",
    "void-elements",
    "block-elements"
  ],
  "scripts": {
    "dll:build": "webpack"
  }
}<|MERGE_RESOLUTION|>--- conflicted
+++ resolved
@@ -17,17 +17,6 @@
     "turndown-plugin-gfm": "^1.0.2"
   },
   "devDependencies": {
-<<<<<<< HEAD
-    "@ckeditor/ckeditor5-basic-styles": "^27.1.0",
-    "@ckeditor/ckeditor5-code-block": "^27.1.0",
-    "@ckeditor/ckeditor5-core": "^27.1.0",
-    "@ckeditor/ckeditor5-dev-utils": "^25.0.0",
-    "@ckeditor/ckeditor5-editor-classic": "^27.1.0",
-    "@ckeditor/ckeditor5-engine": "^27.1.0",
-    "@ckeditor/ckeditor5-list": "^27.1.0",
-    "@ckeditor/ckeditor5-table": "^27.1.0",
-    "@ckeditor/ckeditor5-theme-lark": "^27.1.0",
-=======
     "@ckeditor/ckeditor5-basic-styles": "^28.0.0",
     "@ckeditor/ckeditor5-code-block": "^28.0.0",
     "@ckeditor/ckeditor5-core": "^28.0.0",
@@ -37,7 +26,6 @@
     "@ckeditor/ckeditor5-list": "^28.0.0",
     "@ckeditor/ckeditor5-table": "^28.0.0",
     "@ckeditor/ckeditor5-theme-lark": "^28.0.0",
->>>>>>> 54728bea
     "webpack": "^4.43.0",
     "webpack-cli": "^3.3.11"
   },
