--- conflicted
+++ resolved
@@ -61,14 +61,10 @@
 		const columnIndexToFocus = this.editor.plugins.get( 'TableUtils' ).getCellLocation( firstCell ).column;
 
 		model.change( writer => {
-<<<<<<< HEAD
-			let cellToFocus;
-=======
 			// This prevents the "model-selection-range-intersects" error, caused by removing row selected cells.
 			writer.setSelection( writer.createSelection( table, 'on' ) );
 
 			const rowsToRemove = removedRowIndexes.last - removedRowIndexes.first + 1;
->>>>>>> d48c5850
 
 			this.editor.plugins.get( 'TableUtils' ).removeRows( table, {
 				at: removedRowIndexes.first,
