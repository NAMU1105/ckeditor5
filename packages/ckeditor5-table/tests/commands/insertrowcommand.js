/**
 * @license Copyright (c) 2003-2020, CKSource - Frederico Knabben. All rights reserved.
 * For licensing, see LICENSE.md or https://ckeditor.com/legal/ckeditor-oss-license
 */

import ModelTestEditor from '@ckeditor/ckeditor5-core/tests/_utils/modeltesteditor';
import HorizontalLineEditing from '@ckeditor/ckeditor5-horizontal-line/src/horizontallineediting';
import { getData, setData } from '@ckeditor/ckeditor5-engine/src/dev-utils/model';

import InsertRowCommand from '../../src/commands/insertrowcommand';
import TableSelection from '../../src/tableselection';
import { assertSelectedCells, defaultConversion, defaultSchema, modelTable } from '../_utils/utils';
import TableUtils from '../../src/tableutils';
import { assertEqualMarkup } from '@ckeditor/ckeditor5-utils/tests/_utils/utils';

describe( 'InsertRowCommand', () => {
	let editor, model, command;

	beforeEach( () => {
		return ModelTestEditor
			.create( {
				plugins: [ TableUtils, TableSelection, HorizontalLineEditing ]
			} )
			.then( newEditor => {
				editor = newEditor;
				model = editor.model;

				defaultSchema( model.schema );
				defaultConversion( editor.conversion );
			} );
	} );

	afterEach( () => {
		return editor.destroy();
	} );

	describe( 'order=below', () => {
		beforeEach( () => {
			command = new InsertRowCommand( editor );
		} );

		describe( 'isEnabled', () => {
			it( 'should be false if wrong node', () => {
				setData( model, '<paragraph>foo[]</paragraph>' );
				expect( command.isEnabled ).to.be.false;
			} );

			it( 'should be true if in table', () => {
				setData( model, modelTable( [ [ '[]' ] ] ) );
				expect( command.isEnabled ).to.be.true;
			} );
		} );

		describe( 'execute()', () => {
			it( 'should insert row after current position', () => {
				setData( model, modelTable( [
					[ '00[]', '01' ],
					[ '10', '11' ]
				] ) );

				command.execute();

				assertEqualMarkup( getData( model ), modelTable( [
					[ '00[]', '01' ],
					[ '', '' ],
					[ '10', '11' ]
				] ) );
			} );

			it( 'should insert row after current position (selection in block content)', () => {
				setData( model, modelTable( [
					[ '00' ],
					[ '<paragraph>[]10</paragraph>' ],
					[ '20' ]
				] ) );

				command.execute();

				assertEqualMarkup( getData( model ), modelTable( [
					[ '00' ],
					[ '<paragraph>[]10</paragraph>' ],
					[ '' ],
					[ '20' ]
				] ) );
			} );

			it( 'should update table heading rows attribute when inserting row in headings section', () => {
				setData( model, modelTable( [
					[ '00[]', '01' ],
					[ '10', '11' ],
					[ '20', '21' ]
				], { headingRows: 2 } ) );

				command.execute();

				assertEqualMarkup( getData( model ), modelTable( [
					[ '00[]', '01' ],
					[ '', '' ],
					[ '10', '11' ],
					[ '20', '21' ]
				], { headingRows: 3 } ) );
			} );

			it( 'should not update table heading rows attribute when inserting row after headings section', () => {
				setData( model, modelTable( [
					[ '00', '01' ],
					[ '10[]', '11' ],
					[ '20', '21' ]
				], { headingRows: 2 } ) );

				command.execute();

				assertEqualMarkup( getData( model ), modelTable( [
					[ '00', '01' ],
					[ '10[]', '11' ],
					[ '', '' ],
					[ '20', '21' ]
				], { headingRows: 2 } ) );
			} );

			it( 'should expand rowspan of a cell that overlaps inserted rows', () => {
				setData( model, modelTable( [
					[ { colspan: 2, contents: '00' }, '02', '03' ],
					[ { colspan: 2, rowspan: 4, contents: '10[]' }, '12', '13' ],
					[ '22', '23' ]
				], { headingColumns: 3, headingRows: 1 } ) );

				command.execute();

				assertEqualMarkup( getData( model ), modelTable( [
					[ { colspan: 2, contents: '00' }, '02', '03' ],
					[ { colspan: 2, rowspan: 5, contents: '10[]' }, '12', '13' ],
					[ '', '' ],
					[ '22', '23' ]
				], { headingColumns: 3, headingRows: 1 } ) );
			} );

			it( 'should not expand rowspan of a cell that does not overlaps inserted rows', () => {
				setData( model, modelTable( [
					[ { rowspan: 2, contents: '00' }, '01', '02' ],
					[ '11[]', '12' ],
					[ '20', '21', '22' ]
				], { headingColumns: 3, headingRows: 1 } ) );

				command.execute();

				assertEqualMarkup( getData( model ), modelTable( [
					[ { rowspan: 2, contents: '00' }, '01', '02' ],
					[ '11[]', '12' ],
					[ '', '', '' ],
					[ '20', '21', '22' ]
				], { headingColumns: 3, headingRows: 1 } ) );
			} );

			it( 'should properly calculate columns if next row has colspans', () => {
				setData( model, modelTable( [
					[ { rowspan: 2, contents: '00' }, '01', '02' ],
					[ '11[]', '12' ],
					[ { colspan: 3, contents: '20' } ]
				], { headingColumns: 3, headingRows: 1 } ) );

				command.execute();

				assertEqualMarkup( getData( model ), modelTable( [
					[ { rowspan: 2, contents: '00' }, '01', '02' ],
					[ '11[]', '12' ],
					[ '', '', '' ],
					[ { colspan: 3, contents: '20' } ]
				], { headingColumns: 3, headingRows: 1 } ) );
			} );

			it( 'should insert rows at the end of a table', () => {
				setData( model, modelTable( [
					[ '00', '01' ],
					[ '10[]', '11' ]
				] ) );

				command.execute();

				assertEqualMarkup( getData( model ), modelTable( [
					[ '00', '01' ],
					[ '10[]', '11' ],
					[ '', '' ]
				] ) );
			} );

			it( 'should insert a row when multiple rows are selected', () => {
				setData( model, modelTable( [
					[ '11', '12' ],
					[ '21', '22' ],
					[ '31', '32' ]
				] ) );

				const tableSelection = editor.plugins.get( TableSelection );
				const modelRoot = model.document.getRoot();

				tableSelection.setCellSelection(
					modelRoot.getNodeByPath( [ 0, 0, 0 ] ),
					modelRoot.getNodeByPath( [ 0, 1, 1 ] )
				);

				command.execute();

				assertEqualMarkup( getData( model, { withoutSelection: true } ), modelTable( [
					[ '11', '12' ],
					[ '21', '22' ],
					[ '', '' ],
					[ '31', '32' ]
				] ) );

				assertSelectedCells( model, [
					[ 1, 1 ],
					[ 1, 1 ],
					[ 0, 0 ],
					[ 0, 0 ]
				] );
			} );

<<<<<<< HEAD
			it( 'should copy the row structure from the selected row', () => {
				// +----+----+----+
				// | 00 | 01      |
				// +----+----+----+
				// | 10 | 11 | 12 |
				// +----+----+----+
				setData( model, modelTable( [
					[ '[]00', { contents: '01', colspan: 2 } ],
					[ '10', '11', '12' ]
=======
			it( 'should insert a row when a widget in the table cell is selected', () => {
				setData( model, modelTable( [
					[ '11', '12' ],
					[ '21', '22' ],
					[ '31', '[<horizontalLine></horizontalLine>]' ]
>>>>>>> 3d85aca7
				] ) );

				command.execute();

<<<<<<< HEAD
				// +----+----+----+
				// | 00 | 01      |
				// +----+----+----+
				// |    |         |
				// +----+----+----+
				// | 10 | 11 | 12 |
				// +----+----+----+
				assertEqualMarkup( getData( model, { withoutSelection: true } ), modelTable( [
					[ '00', { contents: '01', colspan: 2 } ],
					[ '', { contents: '', colspan: 2 } ],
					[ '10', '11', '12' ]
=======
				assertEqualMarkup( getData( model, { withoutSelection: true } ), modelTable( [
					[ '11', '12' ],
					[ '21', '22' ],
					[ '31', '<horizontalLine></horizontalLine>' ],
					[ '', '' ]
>>>>>>> 3d85aca7
				] ) );
			} );
		} );
	} );

	describe( 'order=above', () => {
		beforeEach( () => {
			command = new InsertRowCommand( editor, { order: 'above' } );
		} );

		describe( 'isEnabled', () => {
			it( 'should be false if wrong node', () => {
				setData( model, '<paragraph>foo[]</paragraph>' );
				expect( command.isEnabled ).to.be.false;
			} );

			it( 'should be true if in table', () => {
				setData( model, modelTable( [ [ '[]' ] ] ) );
				expect( command.isEnabled ).to.be.true;
			} );
		} );

		describe( 'execute()', () => {
			it( 'should insert row before current position (selection in block content)', () => {
				setData( model, modelTable( [
					[ '00' ],
					[ '<paragraph>[]10</paragraph>' ],
					[ '20' ]
				] ) );

				command.execute();

				assertEqualMarkup( getData( model ), modelTable( [
					[ '00' ],
					[ '' ],
					[ '<paragraph>[]10</paragraph>' ],
					[ '20' ]
				] ) );
			} );

			it( 'should insert row at the beginning of a table', () => {
				setData( model, modelTable( [
					[ '00[]', '01' ],
					[ '10', '11' ]
				] ) );

				command.execute();

				assertEqualMarkup( getData( model ), modelTable( [
					[ '', '' ],
					[ '00[]', '01' ],
					[ '10', '11' ]
				] ) );
			} );

			it( 'should insert row at the end of a table', () => {
				setData( model, modelTable( [
					[ '00', '01' ],
					[ '10', '11' ],
					[ '20[]', '21' ]
				] ) );

				command.execute();

				assertEqualMarkup( getData( model ), modelTable( [
					[ '00', '01' ],
					[ '10', '11' ],
					[ '', '' ],
					[ '20[]', '21' ]
				] ) );
			} );

			it( 'should update table heading rows attribute when inserting row in headings section', () => {
				setData( model, modelTable( [
					[ '00[]', '01' ],
					[ '10', '11' ],
					[ '20', '21' ]
				], { headingRows: 2 } ) );

				command.execute();

				assertEqualMarkup( getData( model ), modelTable( [
					[ '', '' ],
					[ '00[]', '01' ],
					[ '10', '11' ],
					[ '20', '21' ]
				], { headingRows: 3 } ) );
			} );

			it( 'should not update table heading rows attribute when inserting row after headings section', () => {
				setData( model, modelTable( [
					[ '00', '01' ],
					[ '10', '11' ],
					[ '20[]', '21' ]
				], { headingRows: 2 } ) );

				command.execute();

				assertEqualMarkup( getData( model ), modelTable( [
					[ '00', '01' ],
					[ '10', '11' ],
					[ '', '' ],
					[ '20[]', '21' ]
				], { headingRows: 2 } ) );
			} );

			it( 'should insert a row when multiple rows are selected', () => {
				setData( model, modelTable( [
					[ '11', '12' ],
					[ '21', '22' ],
					[ '31', '32' ]
				] ) );

				const tableSelection = editor.plugins.get( TableSelection );
				const modelRoot = model.document.getRoot();

				tableSelection.setCellSelection(
					modelRoot.getNodeByPath( [ 0, 0, 0 ] ),
					modelRoot.getNodeByPath( [ 0, 1, 1 ] )
				);

				command.execute();

				assertEqualMarkup( getData( model, { withoutSelection: true } ), modelTable( [
					[ '', '' ],
					[ '11', '12' ],
					[ '21', '22' ],
					[ '31', '32' ]
				] ) );

				assertSelectedCells( model, [
					[ 0, 0 ],
					[ 1, 1 ],
					[ 1, 1 ],
					[ 0, 0 ]
				] );
			} );

			it( 'should copy the row structure from the selected row', () => {
				// +----+----+----+
				// | 00 | 01      |
				// +----+----+----+
				// | 10 | 11 | 12 |
				// +----+----+----+
				setData( model, modelTable( [
					[ '[]00', { contents: '01', colspan: 2 } ],
					[ '10', '11', '12' ]
				] ) );

				command.execute();

				// +----+----+----+
				// |    |         |
				// +----+----+----+
				// | 00 | 01      |
				// +----+----+----+
				// | 10 | 11 | 12 |
				// +----+----+----+
				assertEqualMarkup( getData( model, { withoutSelection: true } ), modelTable( [
					[ '', { contents: '', colspan: 2 } ],
					[ '00', { contents: '01', colspan: 2 } ],
					[ '10', '11', '12' ]
				] ) );
			} );
		} );
	} );
} );<|MERGE_RESOLUTION|>--- conflicted
+++ resolved
@@ -216,7 +216,23 @@
 				] );
 			} );
 
-<<<<<<< HEAD
+			it( 'should insert a row when a widget in the table cell is selected', () => {
+				setData( model, modelTable( [
+					[ '11', '12' ],
+					[ '21', '22' ],
+					[ '31', '[<horizontalLine></horizontalLine>]' ]
+				] ) );
+
+				command.execute();
+
+				assertEqualMarkup( getData( model, { withoutSelection: true } ), modelTable( [
+					[ '11', '12' ],
+					[ '21', '22' ],
+					[ '31', '<horizontalLine></horizontalLine>' ],
+					[ '', '' ]
+				] ) );
+			} );
+
 			it( 'should copy the row structure from the selected row', () => {
 				// +----+----+----+
 				// | 00 | 01      |
@@ -226,18 +242,10 @@
 				setData( model, modelTable( [
 					[ '[]00', { contents: '01', colspan: 2 } ],
 					[ '10', '11', '12' ]
-=======
-			it( 'should insert a row when a widget in the table cell is selected', () => {
-				setData( model, modelTable( [
-					[ '11', '12' ],
-					[ '21', '22' ],
-					[ '31', '[<horizontalLine></horizontalLine>]' ]
->>>>>>> 3d85aca7
-				] ) );
-
-				command.execute();
-
-<<<<<<< HEAD
+				] ) );
+
+				command.execute();
+
 				// +----+----+----+
 				// | 00 | 01      |
 				// +----+----+----+
@@ -249,13 +257,6 @@
 					[ '00', { contents: '01', colspan: 2 } ],
 					[ '', { contents: '', colspan: 2 } ],
 					[ '10', '11', '12' ]
-=======
-				assertEqualMarkup( getData( model, { withoutSelection: true } ), modelTable( [
-					[ '11', '12' ],
-					[ '21', '22' ],
-					[ '31', '<horizontalLine></horizontalLine>' ],
-					[ '', '' ]
->>>>>>> 3d85aca7
 				] ) );
 			} );
 		} );
