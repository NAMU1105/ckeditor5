--- conflicted
+++ resolved
@@ -104,15 +104,10 @@
     "precommit": "lint-staged",
     "test": "node --max_old_space_size=4096 node_modules/@ckeditor/ckeditor5-dev-tests/bin/test.js",
     "manual": "node --max_old_space_size=4096 node_modules/@ckeditor/ckeditor5-dev-tests/bin/test-manual.js",
-<<<<<<< HEAD
-    "reset": "rm -rf ./packages ./node_modules && mgit sync && lerna bootstrap",
-    "reinstall": "lerna clean --yes && lerna bootstrap",
-=======
-    "bootstrap": "mgit bootstrap && yarn install",
+    "bootstrap": "mgit sync && yarn install",
     "clean": "rm -rf node_modules && mgit exec 'rm -rf node_modules'",
     "reset": "rm -rf ./packages ./node_modules && yarn run bootstrap",
     "reinstall": "yarn run clean && yarn run bootstrap",
->>>>>>> 26dfea48
     "docs": "node ./scripts/docs/build-docs.js",
     "docs:api": "node ./scripts/docs/build-api-docs.js",
     "docs:build-and-publish": "node ./scripts/docs/build-and-publish.js",
