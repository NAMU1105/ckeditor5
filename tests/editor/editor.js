--- conflicted
+++ resolved
@@ -10,14 +10,10 @@
 import moduleUtils from '/tests/ckeditor5/_utils/module.js';
 import testUtils from '/tests/ckeditor5/_utils/utils.js';
 import Editor from '/ckeditor5/editor.js';
-<<<<<<< HEAD
 import Plugin from '/ckeditor5/plugin.js';
-=======
 import Config from '/ckeditor5/utils/config.js';
->>>>>>> fd0d3de9
 import PluginCollection from '/ckeditor5/plugincollection.js';
 import EditableCollection from '/ckeditor5/editablecollection.js';
-import EditorConfig from '/ckeditor5/editorconfig.js';
 
 const pluginClasses = {};
 
@@ -50,23 +46,6 @@
 		} );
 	} );
 
-<<<<<<< HEAD
-=======
-	describe( 'locale', () => {
-		it( 'is instantiated and t() is exposed', () => {
-			const editor = new Editor();
-
-			expect( editor.locale ).to.be.instanceof( Locale );
-			expect( editor.t ).to.equal( editor.locale.t );
-		} );
-
-		it( 'is configured with the config.lang', () => {
-			const editor = new Editor( null, { lang: 'pl' } );
-
-			expect( editor.locale.lang ).to.equal( 'pl' );
-		} );
-	} );
-
 	describe( 'plugins', () => {
 		it( 'should be empty on new editor', () => {
 			const editor = new Editor();
@@ -103,7 +82,6 @@
 		} );
 	} );
 
->>>>>>> fd0d3de9
 	describe( 'init', () => {
 		it( 'should return a promise that resolves properly', () => {
 			const editor = new Editor( null, {
